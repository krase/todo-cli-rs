--- conflicted
+++ resolved
@@ -428,24 +428,13 @@
     while !app.quit {
         poll_events(&mut app, &mut ui)?;
 
-<<<<<<< HEAD
-=======
         if app.edit_mode {
             if !last_edit {
                 last_edit = true;
                 let _ =ui.screen.flush(&mut stdout());
             }
-            let now = SystemTime::now();
-            if now - Duration::from_millis(300) > last_time {
-//                cursor_on ^= true;
-                last_time = now
-            }
-        } else {
-            last_edit = false;
-  //          cursor_on = false;
-        }
-
->>>>>>> bed7e36b
+        }
+
         ui.begin(Vec2::null(), LayoutKind::Vert);
         {
             ui.begin_layout(LayoutKind::Horz);
